--- conflicted
+++ resolved
@@ -23,7 +23,6 @@
     read_qualified_id,
 )
 from .matcher import Matcher, MatcherOptions
-from pathlib import Path
 
 LOGGER = logging.getLogger(__name__)
 
@@ -87,12 +86,9 @@
         self._index_directory(local_dir, root_id, page_metadata)
         LOGGER.info("Indexed %d page(s)", len(page_metadata))
 
-        # filter ignored pages from map
-        filtered_page_metadata = {key: value for key, value in page_metadata.items() if not value.ignore}
-
         # Step 2: convert each page
-        for page_path in filtered_page_metadata.keys():
-            self._synchronize_page(page_path, root_dir, filtered_page_metadata)
+        for page_path in page_metadata.keys():
+            self._synchronize_page(page_path, root_dir, page_metadata)
 
     def _synchronize_page(
         self,
@@ -135,18 +131,6 @@
             parent_doc = Path(local_dir) / "index.md"
         elif (Path(local_dir) / "README.md") in files:
             parent_doc = Path(local_dir) / "README.md"
-<<<<<<< HEAD
-        
-        is_folder = False
-        if self.options.preserve_structure:
-            # current dirname converted to filename
-            convert_to_filename = local_dir.name + ".md"
-            parent_doc = Path(local_dir) / convert_to_filename
-            is_folder = True
-            if not os.path.exists(parent_doc):
-                with open(parent_doc, "w") as f:
-                    pass
-=======
         elif (Path(local_dir) / f"{local_dir.name}.md") in files:
             parent_doc = Path(local_dir) / f"{local_dir.name}.md"
 
@@ -156,17 +140,12 @@
             # create a blank page in Confluence for the directory entry
             with open(parent_doc, "w"):
                 pass
->>>>>>> c5dce8d6
 
         if parent_doc is not None:
-            if parent_doc in files:
-                files.remove(parent_doc)
+            files.remove(parent_doc)
 
             metadata = self._get_or_create_page(parent_doc, root_id)
             LOGGER.debug("Indexed parent %s with metadata: %s", parent_doc, metadata)
-            
-            # folders should be ignored
-            metadata.ignore = is_folder
             page_metadata[parent_doc] = metadata
 
             parent_id = read_qualified_id(parent_doc) or root_id
