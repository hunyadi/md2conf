--- conflicted
+++ resolved
@@ -306,13 +306,8 @@
     options: ConfluenceDocumentOptions
     root: ET.Element
 
-<<<<<<< HEAD
-    def __init__(self, path: str, page_metadata: dict[str, str] = dict()) -> None:
-=======
-    def __init__(self, path: str, options: ConfluenceDocumentOptions) -> None:
+    def __init__(self, path: str, options: ConfluenceDocumentOptions, page_metadata: dict[str, str] = dict()) -> None:
         self.options = options
-
->>>>>>> a7e72202
         path = os.path.abspath(path)
 
         with open(path, "r") as f:
