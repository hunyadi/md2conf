--- conflicted
+++ resolved
@@ -46,41 +46,18 @@
 
 
 class TestScanner(TypedTestCase):
-    fixtures_dir: Path
+    sample_dir: Path
 
     @override
     def setUp(self) -> None:
         self.maxDiff = 1024
 
         test_dir = Path(__file__).parent
-        self.fixtures_dir = test_dir / "fixtures"
+        parent_dir = test_dir.parent
+
+        self.sample_dir = parent_dir / "sample"
 
     def test_tag(self) -> None:
-<<<<<<< HEAD
-        document = Scanner().read(self.fixtures_dir / "scanner_test_tag.md")
-        self.assertIsNotNone(document.page_id)
-        self.assertEqual(document.page_id, "1933314")
-        self.assertIsNone(document.space_key)
-        self.assertIsNone(document.title)
-
-    def test_json_frontmatter(self) -> None:
-        document = Scanner().read(self.fixtures_dir / "scanner_test_json_frontmatter.md")
-        self.assertEqual(document.page_id, "1966122")
-        self.assertEqual(document.space_key, "~hunyadi")
-        self.assertEqual(document.title, "🏠 Markdown parent page")
-
-    def test_yaml_frontmatter(self) -> None:
-        document = Scanner().read(self.fixtures_dir / "scanner_test_yaml_frontmatter.md")
-        self.assertIsNotNone(document.page_id)
-        self.assertEqual(document.page_id, "1998850")
-        self.assertIsNone(document.space_key)
-        self.assertEqual(
-            document.generated_by,
-            "This page has been generated with md2conf.",
-        )
-        self.assertEqual(document.title, "Markdown example document")
-        self.assertEqual(document.tags, ["markdown", "confluence", "md", "wiki"])
-=======
         document = Scanner().read(self.sample_dir / "index.md")
         props = document.properties
         self.assertIsNotNone(props.page_id)
@@ -102,7 +79,6 @@
         self.assertEqual(props.generated_by, "This page has been generated with md2conf.")
         self.assertEqual(props.title, "Markdown example document")
         self.assertEqual(props.tags, ["markdown", "confluence", "md", "wiki"])
->>>>>>> b6b46c57
 
     def test_mermaid_frontmatter(self) -> None:
         properties = MermaidScanner().read(mermaid_front_matter)
