"""
Publish Markdown files to Confluence wiki.

Copyright 2022-2025, Levente Hunyadi

:see: https://github.com/hunyadi/md2conf
"""

import hashlib
import logging
import os
import os.path
import shutil
import unittest
from datetime import datetime, timezone
from pathlib import Path
from typing import ClassVar

import lxml.etree as ET

from integration_tests.fixtures import IntegrationTestFixture
from md2conf.api import (
    ConfluenceAPI,
    ConfluenceAttachment,
    ConfluencePage,
    ConfluenceSession,
)
from md2conf.collection import ConfluencePageCollection
from md2conf.converter import (
    ConfluenceDocument,
    NodeVisitor,
    get_volatile_attributes,
    get_volatile_elements,
)
from md2conf.csf import elements_from_string, elements_to_string
from md2conf.domain import ConfluenceDocumentOptions, ConfluencePageID
from md2conf.extra import override
from md2conf.metadata import ConfluenceSiteMetadata
from md2conf.publisher import Publisher, SynchronizingProcessor
from md2conf.scanner import Scanner
from tests.utility import TypedTestCase

ElementType = ET._Element  # pyright: ignore [reportPrivateUsage]

<<<<<<< HEAD
TEST_PAGE_TITLE = "Publish Markdown to Confluence"
TEST_SPACE = "~hunyadi"
FEATURE_TEST_PAGE_ID: ConfluencePageID | None = None
IMAGE_TEST_PAGE_ID: ConfluencePageID | None = None


def setUpModule() -> None:
    """
    Create test pages before running tests and inject page IDs into sample files.

    This function:
    1. Creates test pages in Confluence (or reuses existing ones)
    2. Writes page IDs back into sample markdown files
    3. Makes tests runnable from scratch without manual setup
    """
    global FEATURE_TEST_PAGE_ID, IMAGE_TEST_PAGE_ID

    space_key = os.environ.get("CONFLUENCE_SPACE_KEY", TEST_SPACE)

    # Get parent page ID from environment or use default
    parent_id = os.environ.get("CONFLUENCE_INTEGRATION_TEST_PARENT_PAGE_ID")

    if not parent_id:
        logging.warning(
            "CONFLUENCE_INTEGRATION_TEST_PARENT_PAGE_ID not set. "
            "Tests require a parent page ID to create test pages. "
            "Please set CONFLUENCE_INTEGRATION_TEST_PARENT_PAGE_ID environment variable "
            "or manually create pages with IDs matching the tests."
        )
        return

    with ConfluenceAPI() as api:
        fixture = IntegrationTestFixture(api, space_key)

        # Create main test page
        main_page_id = fixture.get_or_create_test_page(
            title=TEST_PAGE_TITLE,
            space_key=space_key,
            parent_id=parent_id,
            body="<p>Test page for md2conf integration tests</p>",
        )
        FEATURE_TEST_PAGE_ID = ConfluencePageID(main_page_id)

        # Create image test page as child
        image_page_id = fixture.get_or_create_test_page(
            title="Test Page for Attachments",
            space_key=space_key,
            parent_id=main_page_id,
            body="<p>Test page for attachment testing</p>",
        )
        IMAGE_TEST_PAGE_ID = ConfluencePageID(image_page_id)

        logging.info(f"Setup: main={main_page_id}, image={image_page_id}")

        # Write page IDs back to sample markdown files
        _write_page_ids_to_samples(api, fixture, space_key, main_page_id)


def tearDownModule() -> None:
    """Clean up test pages if requested."""
    if os.environ.get("CLEANUP_TEST_PAGES", "false").lower() == "true":
        space_key = os.environ.get("CONFLUENCE_SPACE_KEY", TEST_SPACE)
        with ConfluenceAPI() as api:
            fixture = IntegrationTestFixture(api, space_key)
            fixture.cleanup(delete_pages=True)


def _write_page_ids_to_samples(
    api: ConfluenceSession,
    fixture: IntegrationTestFixture,
    space_key: str,
    parent_id: str,
) -> None:
    """
    Create pages for sample files and write IDs into markdown files.

    This function reuses the existing SynchronizingProcessor._update_markdown()
    method to inject page IDs, maintaining consistency with the main codebase.

    :param api: Active Confluence session
    :param fixture: Test fixture for page management
    :param space_key: Confluence space key
    :param parent_id: Parent page ID for creating sample pages
    """
    # Get the sample directory
    test_dir = Path(__file__).parent.resolve(True)
    sample_dir = test_dir.parent / "sample"

    # Create a processor instance to reuse _update_markdown method
    processor = SynchronizingProcessor(
        api=api,
        options=ConfluenceDocumentOptions(),
        root_dir=sample_dir,
    )

    # Define sample files and their expected titles
    sample_files = {
        "index.md": "Publish Markdown to Confluence",
        "code.md": "Fenced code blocks",
        "attachments.md": "Images and documents",
        "panel.md": "Admonitions and alerts",
        "plantuml.md": "PlantUML Diagrams",
        "sibling.md": "Markdown example document",
        "parent/index.md": "🏠 Markdown parent page",
        "parent/child.md": "Markdown child page",
    }

    for file_rel_path, title in sample_files.items():
        file_path = sample_dir / file_rel_path
        if not file_path.exists():
            logging.warning(f"Sample file not found: {file_rel_path}")
            continue

        # Create or find page for this sample file
        page_id = fixture.get_or_create_test_page(
            title=title,
            space_key=space_key,
            parent_id=parent_id,
            body=f"<p>Sample page: {title}</p>",
        )

        # Reuse existing logic to write page ID into markdown file
        processor._update_markdown(file_path, page_id=page_id, space_key=space_key)
        logging.info(f"Wrote page ID {page_id} to {file_rel_path}")
=======
FEATURE_TEST_PAGE_TITLE = "Publish Markdown to Confluence"
IMAGE_TEST_PAGE_TITLE = "Images and documents"
>>>>>>> fd2a9449


class ConfluenceStorageFormatCleaner(NodeVisitor):
    "Removes volatile attributes from a Confluence storage format XHTML document."

    def transform(self, child: ElementType) -> ElementType | None:
        if child.tag in get_volatile_elements():
            child.clear(keep_tail=True)
        for name in get_volatile_attributes():
            child.attrib.pop(name, None)
        return None


def sanitize_confluence(html: str) -> str:
    "Generates a sanitized version of a Confluence storage format XHTML document with no volatile attributes."

    if not html:
        return ""

    root = elements_from_string(html)
    ConfluenceStorageFormatCleaner().visit(root)
    return elements_to_string(root)


class TestAPI(TypedTestCase):
    out_dir: Path
    sample_dir: Path

    feature_test_page_id: ClassVar[ConfluencePageID]
    image_test_page_id: ClassVar[ConfluencePageID]

    @classmethod
    def setUpClass(cls) -> None:
        with ConfluenceAPI() as api:
            if api.site.space_key is None:
                raise ValueError("expected: Confluence space key required to run integration tests")

            space_id = api.space_key_to_id(api.site.space_key)
            homepage_id = api.get_homepage_id(space_id)
            cls.feature_test_page_id = ConfluencePageID(api.get_or_create_page(title=FEATURE_TEST_PAGE_TITLE, parent_id=homepage_id).id)
            cls.image_test_page_id = ConfluencePageID(api.get_or_create_page(title=IMAGE_TEST_PAGE_TITLE, parent_id=cls.feature_test_page_id.page_id).id)

    @override
    def setUp(self) -> None:
        test_dir = Path(__file__).parent.resolve(True)
        parent_dir = test_dir.parent

        self.out_dir = test_dir / "output"
        self.sample_dir = parent_dir / "sample"
        os.makedirs(self.out_dir, exist_ok=True)

    @override
    def tearDown(self) -> None:
        shutil.rmtree(self.out_dir)

    def test_markdown(self) -> None:
        _, document = ConfluenceDocument.create(
            self.sample_dir / "index.md",
            ConfluenceDocumentOptions(),
            self.sample_dir,
            ConfluenceSiteMetadata(domain="example.com", base_path="/wiki/", space_key="SPACE_KEY"),
            ConfluencePageCollection(),
        )
        self.assertListEqual(document.links, [])
        self.assertListEqual(document.images, [])

        with open(self.out_dir / "document.html", "w", encoding="utf-8") as f:
            f.write(document.xhtml())

    def test_markdown_attachments(self) -> None:
        _, document = ConfluenceDocument.create(
            self.sample_dir / "attachments.md",
            ConfluenceDocumentOptions(),
            self.sample_dir,
            ConfluenceSiteMetadata(domain="example.com", base_path="/wiki/", space_key="SPACE_KEY"),
            ConfluencePageCollection(),
        )
        self.assertListEqual(document.links, [])
        self.assertListEqual(
            [item.path for item in document.images],
            [
                self.sample_dir / "figure" / "interoperability.png",
                self.sample_dir / "figure" / "interoperability.png",  # preferred over `interoperability.svg`
                self.sample_dir / "figure" / "diagram.drawio",
                self.sample_dir / "figure" / "class.mmd",
                self.sample_dir / "docs" / "sample.pdf",
                self.sample_dir / "docs" / "sample.docx",
                self.sample_dir / "docs" / "sample.xlsx",
                self.sample_dir / "docs" / "sample.odt",
                self.sample_dir / "docs" / "sample.ods",
            ],
        )

        with open(self.out_dir / "document.html", "w", encoding="utf-8") as f:
            f.write(document.xhtml())

    def test_find_page_by_title(self) -> None:
        if FEATURE_TEST_PAGE_ID is None:
            self.skipTest("Test page not created")
        with ConfluenceAPI() as api:
            page = api.get_page_properties_by_title(FEATURE_TEST_PAGE_TITLE)
            self.assertGreater(datetime.now(timezone.utc), page.createdAt)
            self.assertEqual(page.id, self.feature_test_page_id.page_id)

    def test_get_page(self) -> None:
        if FEATURE_TEST_PAGE_ID is None:
            self.skipTest("Test page not created")
        with ConfluenceAPI() as api:
            page = api.get_page(self.feature_test_page_id.page_id)
            self.assertIsInstance(page, ConfluencePage)

        with open(self.out_dir / "page.html", "w", encoding="utf-8") as f:
            f.write(sanitize_confluence(page.content))

    def test_get_attachment(self) -> None:
        if IMAGE_TEST_PAGE_ID is None:
            self.skipTest("Test page not created")
        # First upload the attachment so it exists
        with ConfluenceAPI() as api:
<<<<<<< HEAD
            api.upload_attachment(
                IMAGE_TEST_PAGE_ID.page_id,
                "figure_interoperability.png",
                attachment_path=self.sample_dir / "figure" / "interoperability.png",
                comment="Test attachment",
                force=True,
            )
            data = api.get_attachment_by_name(IMAGE_TEST_PAGE_ID.page_id, "figure_interoperability.png")
=======
            data = api.get_attachment_by_name(self.image_test_page_id.page_id, "figure_interoperability.png")
>>>>>>> fd2a9449
            self.assertIsInstance(data, ConfluenceAttachment)

    def test_upload_attachment(self) -> None:
        if IMAGE_TEST_PAGE_ID is None:
            self.skipTest("Test page not created")
        with ConfluenceAPI() as api:
            api.upload_attachment(
                self.image_test_page_id.page_id,
                "figure_interoperability.png",
                attachment_path=self.sample_dir / "figure" / "interoperability.png",
                comment="A sample figure",
                force=True,
            )

    def test_synchronize(self) -> None:
        with ConfluenceAPI() as api:
            Publisher(api, ConfluenceDocumentOptions()).process(self.sample_dir / "index.md")

    def test_synchronize_page(self) -> None:
        with ConfluenceAPI() as api:
            Publisher(api, ConfluenceDocumentOptions()).process_page(self.sample_dir / "index.md")

    def test_synchronize_directory(self) -> None:
        with ConfluenceAPI() as api:
            Publisher(api, ConfluenceDocumentOptions()).process_directory(self.sample_dir)

    def test_synchronize_create(self) -> None:
        """
        Creates a Confluence page hierarchy from a set of Markdown files.

        Some documents have front-matter to test whether the title is extracted from front-matter when a Confluence page is about to be created.
        `index.md` documents don't have front-matter to verify if the implementation tackles the use case with no explicit title and duplicate file names.
        """

        source_dir = self.out_dir / "markdown"

        documents: list[Path] = [
            source_dir / "index.md",
            source_dir / "doc1.md",
            source_dir / "doc2.md",
            source_dir / "skip" / "nested" / "index.md",
            source_dir / "skip" / "nested" / "doc3.md",
            source_dir / "skip" / "nested" / "deep" / "index.md",
        ]

        for absolute_path in documents:
            os.makedirs(absolute_path.parent, exist_ok=True)
            relative_path = absolute_path.relative_to(source_dir).as_posix()

            with open(absolute_path, "w", encoding="utf-8") as f:
                content: list[str] = [
                    f"# {relative_path}: A sample document",
                    "",
                    "This is a document without an explicitly assigned Confluence page ID or space key.",
                    "",
                    "UTF-8 test sequence: árvíztűrő tükörfúrógép.",
                ]

                frontmatter: list[str] = []
                if absolute_path.name != "index.md":
                    unique_string = f"md2conf/{relative_path}"
                    digest = hashlib.sha1(unique_string.encode("utf-8")).hexdigest()
                    frontmatter.extend(
                        [
                            "---",
                            f'title: "{relative_path}: {digest}"',
                            "---",
                            "",
                        ]
                    )
                f.write("\n".join(frontmatter + content))

        with ConfluenceAPI() as api:
            Publisher(
                api,
                ConfluenceDocumentOptions(root_page_id=self.feature_test_page_id),
            ).process_directory(source_dir)

        with ConfluenceAPI() as api:
            for absolute_path in reversed(documents):
                document = Scanner().read(absolute_path)
                props = document.properties
                self.assertIsNotNone(props.page_id)
                if props.page_id is None:
                    continue
                api.delete_page(props.page_id)


if __name__ == "__main__":
    logging.basicConfig(
        level=logging.DEBUG,
        format="%(asctime)s - %(levelname)s - %(funcName)s [%(lineno)d] - %(message)s",
    )

    formatter = logging.Formatter("%(asctime)s - %(levelname)s - %(funcName)s [%(lineno)d] - %(message)s")

    (name, _) = os.path.splitext(os.path.basename(__file__))
    handler = logging.FileHandler(os.path.join(os.path.dirname(__file__), f"{name}.log"), "w", "utf-8")
    handler.setLevel(logging.DEBUG)
    handler.setFormatter(formatter)

    logger = logging.getLogger()
    logger.setLevel(logging.DEBUG)
    logger.addHandler(handler)

    unittest.main()<|MERGE_RESOLUTION|>--- conflicted
+++ resolved
@@ -8,7 +8,6 @@
 
 import hashlib
 import logging
-import os
 import os.path
 import shutil
 import unittest
@@ -18,159 +17,21 @@
 
 import lxml.etree as ET
 
-from integration_tests.fixtures import IntegrationTestFixture
-from md2conf.api import (
-    ConfluenceAPI,
-    ConfluenceAttachment,
-    ConfluencePage,
-    ConfluenceSession,
-)
+from md2conf.api import ConfluenceAPI, ConfluenceAttachment, ConfluencePage
 from md2conf.collection import ConfluencePageCollection
-from md2conf.converter import (
-    ConfluenceDocument,
-    NodeVisitor,
-    get_volatile_attributes,
-    get_volatile_elements,
-)
+from md2conf.converter import ConfluenceDocument, NodeVisitor, get_volatile_attributes, get_volatile_elements
 from md2conf.csf import elements_from_string, elements_to_string
 from md2conf.domain import ConfluenceDocumentOptions, ConfluencePageID
 from md2conf.extra import override
 from md2conf.metadata import ConfluenceSiteMetadata
-from md2conf.publisher import Publisher, SynchronizingProcessor
+from md2conf.publisher import Publisher
 from md2conf.scanner import Scanner
 from tests.utility import TypedTestCase
 
 ElementType = ET._Element  # pyright: ignore [reportPrivateUsage]
 
-<<<<<<< HEAD
-TEST_PAGE_TITLE = "Publish Markdown to Confluence"
-TEST_SPACE = "~hunyadi"
-FEATURE_TEST_PAGE_ID: ConfluencePageID | None = None
-IMAGE_TEST_PAGE_ID: ConfluencePageID | None = None
-
-
-def setUpModule() -> None:
-    """
-    Create test pages before running tests and inject page IDs into sample files.
-
-    This function:
-    1. Creates test pages in Confluence (or reuses existing ones)
-    2. Writes page IDs back into sample markdown files
-    3. Makes tests runnable from scratch without manual setup
-    """
-    global FEATURE_TEST_PAGE_ID, IMAGE_TEST_PAGE_ID
-
-    space_key = os.environ.get("CONFLUENCE_SPACE_KEY", TEST_SPACE)
-
-    # Get parent page ID from environment or use default
-    parent_id = os.environ.get("CONFLUENCE_INTEGRATION_TEST_PARENT_PAGE_ID")
-
-    if not parent_id:
-        logging.warning(
-            "CONFLUENCE_INTEGRATION_TEST_PARENT_PAGE_ID not set. "
-            "Tests require a parent page ID to create test pages. "
-            "Please set CONFLUENCE_INTEGRATION_TEST_PARENT_PAGE_ID environment variable "
-            "or manually create pages with IDs matching the tests."
-        )
-        return
-
-    with ConfluenceAPI() as api:
-        fixture = IntegrationTestFixture(api, space_key)
-
-        # Create main test page
-        main_page_id = fixture.get_or_create_test_page(
-            title=TEST_PAGE_TITLE,
-            space_key=space_key,
-            parent_id=parent_id,
-            body="<p>Test page for md2conf integration tests</p>",
-        )
-        FEATURE_TEST_PAGE_ID = ConfluencePageID(main_page_id)
-
-        # Create image test page as child
-        image_page_id = fixture.get_or_create_test_page(
-            title="Test Page for Attachments",
-            space_key=space_key,
-            parent_id=main_page_id,
-            body="<p>Test page for attachment testing</p>",
-        )
-        IMAGE_TEST_PAGE_ID = ConfluencePageID(image_page_id)
-
-        logging.info(f"Setup: main={main_page_id}, image={image_page_id}")
-
-        # Write page IDs back to sample markdown files
-        _write_page_ids_to_samples(api, fixture, space_key, main_page_id)
-
-
-def tearDownModule() -> None:
-    """Clean up test pages if requested."""
-    if os.environ.get("CLEANUP_TEST_PAGES", "false").lower() == "true":
-        space_key = os.environ.get("CONFLUENCE_SPACE_KEY", TEST_SPACE)
-        with ConfluenceAPI() as api:
-            fixture = IntegrationTestFixture(api, space_key)
-            fixture.cleanup(delete_pages=True)
-
-
-def _write_page_ids_to_samples(
-    api: ConfluenceSession,
-    fixture: IntegrationTestFixture,
-    space_key: str,
-    parent_id: str,
-) -> None:
-    """
-    Create pages for sample files and write IDs into markdown files.
-
-    This function reuses the existing SynchronizingProcessor._update_markdown()
-    method to inject page IDs, maintaining consistency with the main codebase.
-
-    :param api: Active Confluence session
-    :param fixture: Test fixture for page management
-    :param space_key: Confluence space key
-    :param parent_id: Parent page ID for creating sample pages
-    """
-    # Get the sample directory
-    test_dir = Path(__file__).parent.resolve(True)
-    sample_dir = test_dir.parent / "sample"
-
-    # Create a processor instance to reuse _update_markdown method
-    processor = SynchronizingProcessor(
-        api=api,
-        options=ConfluenceDocumentOptions(),
-        root_dir=sample_dir,
-    )
-
-    # Define sample files and their expected titles
-    sample_files = {
-        "index.md": "Publish Markdown to Confluence",
-        "code.md": "Fenced code blocks",
-        "attachments.md": "Images and documents",
-        "panel.md": "Admonitions and alerts",
-        "plantuml.md": "PlantUML Diagrams",
-        "sibling.md": "Markdown example document",
-        "parent/index.md": "🏠 Markdown parent page",
-        "parent/child.md": "Markdown child page",
-    }
-
-    for file_rel_path, title in sample_files.items():
-        file_path = sample_dir / file_rel_path
-        if not file_path.exists():
-            logging.warning(f"Sample file not found: {file_rel_path}")
-            continue
-
-        # Create or find page for this sample file
-        page_id = fixture.get_or_create_test_page(
-            title=title,
-            space_key=space_key,
-            parent_id=parent_id,
-            body=f"<p>Sample page: {title}</p>",
-        )
-
-        # Reuse existing logic to write page ID into markdown file
-        processor._update_markdown(file_path, page_id=page_id, space_key=space_key)
-        logging.info(f"Wrote page ID {page_id} to {file_rel_path}")
-=======
 FEATURE_TEST_PAGE_TITLE = "Publish Markdown to Confluence"
 IMAGE_TEST_PAGE_TITLE = "Images and documents"
->>>>>>> fd2a9449
 
 
 class ConfluenceStorageFormatCleaner(NodeVisitor):
@@ -268,16 +129,12 @@
             f.write(document.xhtml())
 
     def test_find_page_by_title(self) -> None:
-        if FEATURE_TEST_PAGE_ID is None:
-            self.skipTest("Test page not created")
         with ConfluenceAPI() as api:
             page = api.get_page_properties_by_title(FEATURE_TEST_PAGE_TITLE)
             self.assertGreater(datetime.now(timezone.utc), page.createdAt)
             self.assertEqual(page.id, self.feature_test_page_id.page_id)
 
     def test_get_page(self) -> None:
-        if FEATURE_TEST_PAGE_ID is None:
-            self.skipTest("Test page not created")
         with ConfluenceAPI() as api:
             page = api.get_page(self.feature_test_page_id.page_id)
             self.assertIsInstance(page, ConfluencePage)
@@ -286,27 +143,11 @@
             f.write(sanitize_confluence(page.content))
 
     def test_get_attachment(self) -> None:
-        if IMAGE_TEST_PAGE_ID is None:
-            self.skipTest("Test page not created")
-        # First upload the attachment so it exists
-        with ConfluenceAPI() as api:
-<<<<<<< HEAD
-            api.upload_attachment(
-                IMAGE_TEST_PAGE_ID.page_id,
-                "figure_interoperability.png",
-                attachment_path=self.sample_dir / "figure" / "interoperability.png",
-                comment="Test attachment",
-                force=True,
-            )
-            data = api.get_attachment_by_name(IMAGE_TEST_PAGE_ID.page_id, "figure_interoperability.png")
-=======
+        with ConfluenceAPI() as api:
             data = api.get_attachment_by_name(self.image_test_page_id.page_id, "figure_interoperability.png")
->>>>>>> fd2a9449
             self.assertIsInstance(data, ConfluenceAttachment)
 
     def test_upload_attachment(self) -> None:
-        if IMAGE_TEST_PAGE_ID is None:
-            self.skipTest("Test page not created")
         with ConfluenceAPI() as api:
             api.upload_attachment(
                 self.image_test_page_id.page_id,
