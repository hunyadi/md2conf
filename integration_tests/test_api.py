"""
Publish Markdown files to Confluence wiki.

Copyright 2022-2025, Levente Hunyadi

:see: https://github.com/hunyadi/md2conf
"""

import hashlib
import logging
import os.path
import shutil
import unittest
from datetime import datetime, timezone
from pathlib import Path
from typing import ClassVar

import lxml.etree as ET

from md2conf.api import ConfluenceAPI, ConfluenceAttachment, ConfluencePage
from md2conf.converter import NodeVisitor, get_volatile_attributes, get_volatile_elements
from md2conf.csf import elements_from_string, elements_to_string
from md2conf.domain import ConfluenceDocumentOptions, ConfluencePageID
from md2conf.extra import override
from md2conf.publisher import Publisher
from md2conf.scanner import Scanner
from tests.utility import TypedTestCase

ElementType = ET._Element  # pyright: ignore [reportPrivateUsage]

FEATURE_TEST_PAGE_TITLE = "Publish Markdown to Confluence"
IMAGE_TEST_PAGE_TITLE = "Images and documents"


class ConfluenceStorageFormatCleaner(NodeVisitor):
    "Removes volatile attributes from a Confluence storage format XHTML document."

    def transform(self, child: ElementType) -> ElementType | None:
        if child.tag in get_volatile_elements():
            child.clear(keep_tail=True)
        for name in get_volatile_attributes():
            child.attrib.pop(name, None)
        return None


def sanitize_confluence(html: str) -> str:
    "Generates a sanitized version of a Confluence storage format XHTML document with no volatile attributes."

    if not html:
        return ""

    root = elements_from_string(html)
    ConfluenceStorageFormatCleaner().visit(root)
    return elements_to_string(root)


class TestAPI(TypedTestCase):
    out_dir: Path
    sample_dir: Path

    feature_test_page_id: ClassVar[ConfluencePageID]
    image_test_page_id: ClassVar[ConfluencePageID]

    @override
    @classmethod
    def setUpClass(cls) -> None:
        with ConfluenceAPI() as api:
            if api.site.space_key is None:
                raise ValueError("expected: Confluence space key to run integration tests")

            space_id = api.space_key_to_id(api.site.space_key)
            homepage_id = api.get_homepage_id(space_id)
            cls.feature_test_page_id = ConfluencePageID(api.get_or_create_page(title=FEATURE_TEST_PAGE_TITLE, parent_id=homepage_id).id)
            cls.image_test_page_id = ConfluencePageID(api.get_or_create_page(title=IMAGE_TEST_PAGE_TITLE, parent_id=cls.feature_test_page_id.page_id).id)

    @override
    def setUp(self) -> None:
        test_dir = Path(__file__).parent.resolve(True)
        parent_dir = test_dir.parent

        self.out_dir = test_dir / "output"
        self.sample_dir = parent_dir / "sample"
        os.makedirs(self.out_dir, exist_ok=True)

    @override
    def tearDown(self) -> None:
        shutil.rmtree(self.out_dir)

    def test_find_page_by_title(self) -> None:
        with ConfluenceAPI() as api:
            page = api.get_page_properties_by_title(FEATURE_TEST_PAGE_TITLE)
            self.assertGreater(datetime.now(timezone.utc), page.createdAt)
            self.assertEqual(page.id, self.feature_test_page_id.page_id)

    def test_get_page(self) -> None:
        with ConfluenceAPI() as api:
            page = api.get_page(self.feature_test_page_id.page_id)
            self.assertIsInstance(page, ConfluencePage)

        with open(self.out_dir / "page.html", "w", encoding="utf-8") as f:
            f.write(sanitize_confluence(page.content))

    def test_attachment(self) -> None:
        with ConfluenceAPI() as api:
            api.upload_attachment(
                self.image_test_page_id.page_id,
                "figure_interoperability.png",
                attachment_path=self.sample_dir / "figure" / "interoperability.png",
                comment="A sample figure",
                force=True,
            )

        with ConfluenceAPI() as api:
            data = api.get_attachment_by_name(self.image_test_page_id.page_id, "figure_interoperability.png")
            self.assertIsInstance(data, ConfluenceAttachment)

    def test_synchronize(self) -> None:
        with ConfluenceAPI() as api:
<<<<<<< HEAD
            options = ConfluenceDocumentOptions(root_page_id=self.feature_test_page_id)
            Publisher(api, options).process(self.sample_dir / "index.md")

    def test_synchronize_page(self) -> None:
        with ConfluenceAPI() as api:
            options = ConfluenceDocumentOptions(root_page_id=self.feature_test_page_id)
            Publisher(api, options).process_page(self.sample_dir / "index.md")

    def test_synchronize_directory(self) -> None:
        with ConfluenceAPI() as api:
            options = ConfluenceDocumentOptions(root_page_id=self.feature_test_page_id)
            Publisher(api, options).process_directory(self.sample_dir)
=======
            Publisher(api, ConfluenceDocumentOptions(root_page_id=self.feature_test_page_id)).process(self.sample_dir / "index.md")

    def test_synchronize_page(self) -> None:
        with ConfluenceAPI() as api:
            Publisher(api, ConfluenceDocumentOptions(root_page_id=self.feature_test_page_id)).process_page(self.sample_dir / "index.md")

    def test_synchronize_directory(self) -> None:
        with ConfluenceAPI() as api:
            Publisher(api, ConfluenceDocumentOptions(root_page_id=self.feature_test_page_id)).process_directory(self.sample_dir)
>>>>>>> 6f4f49e6

    def test_synchronize_create(self) -> None:
        """
        Creates a Confluence page hierarchy from a set of Markdown files.

        Some documents have front-matter to test whether the title is extracted from front-matter when a Confluence page is about to be created.
        `index.md` documents don't have front-matter to verify if the implementation tackles the use case with no explicit title and duplicate file names.
        """

        source_dir = self.out_dir / "markdown"

        documents: list[Path] = [
            source_dir / "index.md",
            source_dir / "doc1.md",
            source_dir / "doc2.md",
            source_dir / "skip" / "nested" / "index.md",
            source_dir / "skip" / "nested" / "doc3.md",
            source_dir / "skip" / "nested" / "deep" / "index.md",
        ]

        for absolute_path in documents:
            os.makedirs(absolute_path.parent, exist_ok=True)
            relative_path = absolute_path.relative_to(source_dir).as_posix()

            with open(absolute_path, "w", encoding="utf-8") as f:
                content: list[str] = [
                    f"# {relative_path}: A sample document",
                    "",
                    "This is a document without an explicitly assigned Confluence page ID or space key.",
                    "",
                    "UTF-8 test sequence: árvíztűrő tükörfúrógép.",
                ]

                frontmatter: list[str] = []
                if absolute_path.name != "index.md":
                    unique_string = f"md2conf/{relative_path}"
                    digest = hashlib.sha1(unique_string.encode("utf-8")).hexdigest()
                    frontmatter.extend(
                        [
                            "---",
                            f'title: "{relative_path}: {digest}"',
                            "---",
                            "",
                        ]
                    )
                f.write("\n".join(frontmatter + content))

        with ConfluenceAPI() as api:
            Publisher(
                api,
                ConfluenceDocumentOptions(root_page_id=self.feature_test_page_id),
            ).process_directory(source_dir)

        with ConfluenceAPI() as api:
            for absolute_path in reversed(documents):
                document = Scanner().read(absolute_path)
                props = document.properties
                self.assertIsNotNone(props.page_id)
                if props.page_id is None:
                    continue
                api.delete_page(props.page_id)


if __name__ == "__main__":
    logging.basicConfig(
        level=logging.DEBUG,
        format="%(asctime)s - %(levelname)s - %(funcName)s [%(lineno)d] - %(message)s",
    )

    formatter = logging.Formatter("%(asctime)s - %(levelname)s - %(funcName)s [%(lineno)d] - %(message)s")

    (name, _) = os.path.splitext(os.path.basename(__file__))
    handler = logging.FileHandler(os.path.join(os.path.dirname(__file__), f"{name}.log"), "w", "utf-8")
    handler.setLevel(logging.DEBUG)
    handler.setFormatter(formatter)

    logger = logging.getLogger()
    logger.setLevel(logging.DEBUG)
    logger.addHandler(handler)

    unittest.main()<|MERGE_RESOLUTION|>--- conflicted
+++ resolved
@@ -116,7 +116,6 @@
 
     def test_synchronize(self) -> None:
         with ConfluenceAPI() as api:
-<<<<<<< HEAD
             options = ConfluenceDocumentOptions(root_page_id=self.feature_test_page_id)
             Publisher(api, options).process(self.sample_dir / "index.md")
 
@@ -129,17 +128,6 @@
         with ConfluenceAPI() as api:
             options = ConfluenceDocumentOptions(root_page_id=self.feature_test_page_id)
             Publisher(api, options).process_directory(self.sample_dir)
-=======
-            Publisher(api, ConfluenceDocumentOptions(root_page_id=self.feature_test_page_id)).process(self.sample_dir / "index.md")
-
-    def test_synchronize_page(self) -> None:
-        with ConfluenceAPI() as api:
-            Publisher(api, ConfluenceDocumentOptions(root_page_id=self.feature_test_page_id)).process_page(self.sample_dir / "index.md")
-
-    def test_synchronize_directory(self) -> None:
-        with ConfluenceAPI() as api:
-            Publisher(api, ConfluenceDocumentOptions(root_page_id=self.feature_test_page_id)).process_directory(self.sample_dir)
->>>>>>> 6f4f49e6
 
     def test_synchronize_create(self) -> None:
         """
