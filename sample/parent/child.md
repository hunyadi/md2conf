---
title: "Markdown child page"
---

<<<<<<< HEAD
<!-- confluence-space-key: ~hunyadi -->

=======
>>>>>>> fd2a9449
If you are a user who wants to publish pages to Confluence, you should install the package [markdown-to-confluence](https://pypi.org/project/markdown-to-confluence/) from PyPI. If you are a developer who wants to contribute, you should clone the repository [md2conf](https://github.com/hunyadi/md2conf) from GitHub.

When exporting a directory hierarchy, these pages inherit a parent page ID, and the page will show up as a child page of its parent in Confluence's space overview.

When a child page without an explicit page ID is encountered, a Confluence page is automatically created, and its page ID is saved in the preamble of the Markdown document wrapped in a comment. Subsequently, synchronization will use the assigned page ID, and future changes to the parent/child relationship (e.g. moving the child page) will not be reflected.<|MERGE_RESOLUTION|>--- conflicted
+++ resolved
@@ -2,11 +2,6 @@
 title: "Markdown child page"
 ---
 
-<<<<<<< HEAD
-<!-- confluence-space-key: ~hunyadi -->
-
-=======
->>>>>>> fd2a9449
 If you are a user who wants to publish pages to Confluence, you should install the package [markdown-to-confluence](https://pypi.org/project/markdown-to-confluence/) from PyPI. If you are a developer who wants to contribute, you should clone the repository [md2conf](https://github.com/hunyadi/md2conf) from GitHub.
 
 When exporting a directory hierarchy, these pages inherit a parent page ID, and the page will show up as a child page of its parent in Confluence's space overview.
