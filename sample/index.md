--- conflicted
+++ resolved
@@ -1,10 +1,7 @@
-<<<<<<< HEAD
-=======
 ---
 title: "Publish Markdown to Confluence"
 ---
 
->>>>>>> fd2a9449
 If you are a user who wants to publish pages to Confluence, you should install the package [markdown-to-confluence](https://pypi.org/project/markdown-to-confluence/) from PyPI. If you are a developer who wants to contribute, you should clone the repository [md2conf](https://github.com/hunyadi/md2conf) from GitHub.
 
 # Publish Markdown to Confluence
